--- conflicted
+++ resolved
@@ -402,40 +402,32 @@
 }
 
 function runTests() {
-<<<<<<< HEAD
-  var failures = [];
-  /*for (var name in this) {
-=======
-  var failures = [], run = 0;
-  for (var name in this) {
->>>>>>> 0382e689
-    if (name.length > 5 && name.substr(0, 5) == "test_") {
-      run++;
-      try {this[name]();}
-      catch (e) {
-	  failures.push(name + ": " + String(e));
-      }
-    }
-  }*/
-    for(var i = 0; i <= 28; ++i) {
-        var name = "test_" + i
-	try {
-	    this[name]();
-	    print(name + '... passed')
+    var failures = [];
+    var run = 0;
+    /*
+    for (var name in this) {
+	if (name.length > 5 && name.substr(0, 5) == "test_") {
+	    run++;
+	    try {this[name]();}
+	    catch (e) {
+		failures.push(name + ": " + String(e));
+	    }
 	}
+    }
+    */
+    for(var i = 1; i <= 28; ++i) {
+	var name = "test_" + i
+	run++;
+	try {this[name]();}
 	catch (e) {
 	    failures.push(name + ": " + String(e));
 	}
     }
-<<<<<<< HEAD
-=======
-  }
-  print(run + " test run...");
->>>>>>> 0382e689
-  if (failures.length)
-    print(failures.length + " failures:\n  " + failures.join("\n  "));
-  else
-    print("All passed!");
+    print(run + " test run...");
+    if (failures.length)
+	print(failures.length + " failures:\n  " + failures.join("\n  "));
+    else
+	print("All passed!");
 }
 
 runTests();