--- conflicted
+++ resolved
@@ -375,7 +375,6 @@
 }
 
 function test_27() {
-<<<<<<< HEAD
     o27 = new Object
     $eq(this['o2' + '7'], o27)
     this['o2' + '7'].x=5
@@ -384,7 +383,9 @@
 	x = 6
     }
     $eq(o.x, 6)
-=======
+}
+
+function test_28() {
   $eq(4 && 5, 5);
   $eq({} && 7, 7);
   $eq(0 && 7, 0);
@@ -398,7 +399,6 @@
   true || (x = 1);
   false && (x = 1);
   $eq(x, 0);
->>>>>>> e900e596
 }
 
 function runTests() {
