--- conflicted
+++ resolved
@@ -285,17 +285,10 @@
   (sort arr (lambda (ls rs) (js-funcall func ls rs))))
   
 ;;
-<<<<<<< HEAD
 (set-ensured number.ctor "MAX_VALUE" most-positive-double-float)
 (set-ensured number.ctor "MIN_VALUE" most-negative-double-float)
-(set-ensured number.ctor "POSITIVE_INFINITY" :NaN)
-(set-ensured number.ctor "NEGATIVE_INFINITY" :-NaN)
-=======
-(setf (prop number.ctor "MAX_VALUE") most-positive-double-float)
-(setf (prop number.ctor "MIN_VALUE") most-negative-double-float)
-(setf (prop number.ctor "POSITIVE_INFINITY") (positive-infinity))
-(setf (prop number.ctor "NEGATIVE_INFINITY") (negative-infinity))
->>>>>>> e900e596
+(set-ensured number.ctor "POSITIVE_INFINITY" (positive-infinity))
+(set-ensured number.ctor "NEGATIVE_INFINITY" (negative-infinity))
 
 ;;
 (defmacro math-function ((arg &key (inf '(nan)) (minf '(nan)) (nan '(nan))) &body body)
@@ -306,7 +299,6 @@
              ((eq ,arg (negative-infinity)) ,minf)
              (t ,@body)))))
 
-<<<<<<< HEAD
 (set-ensured math.obj "E" (exp 1))
 (set-ensured math.obj "LN2" (log 2))
 (set-ensured math.obj "LN10" (log 10))
@@ -318,20 +310,20 @@
 
 (set-ensured
  math.obj "abs"
- (math-function (arg :minf :Inf :inf :Inf)
+ (math-function (arg :minf (positive-infinity) :inf (positive-infinity))
    (abs arg)))
 
 (set-ensured
  math.obj "acos"
  (math-function (arg)
    (let ((res (acos arg)))
-     (if (realp res) res :NaN))))
+     (if (realp res) res (nan)))))
 
 (set-ensured
  math.obj "asin"
  (math-function (arg)
    (let ((res (asin arg)))
-     (if (realp res) res :NaN))))
+     (if (realp res) res (nan)))))
 
 (set-ensured
  math.obj "atan"
@@ -345,7 +337,7 @@
 
 (set-ensured
  math.obj "ceil"
- (math-function (arg :minf :-Inf :inf :Inf)
+ (math-function (arg :minf (negative-infinity) :inf (positive-infinity))
    (ceiling arg)))
 
 (set-ensured
@@ -355,24 +347,24 @@
 
 (set-ensured
  math.obj "exp"
- (math-function (arg :minf 0 :inf :Inf)
+ (math-function (arg :minf 0 :inf (positive-infinity))
    (exp arg)))
 
 (set-ensured
  math.obj "floor"
- (math-function (arg :minf :-Inf :inf :Inf)
+ (math-function (arg :minf (negative-infinity) :inf (positive-infinity))
    (floor arg)))
 
 (set-ensured
  math.obj "log"
- (math-function (arg :inf :Inf)
-   (cond ((zerop arg) :-Inf)
-	 ((minusp arg) :NaN)
+ (math-function (arg :inf (positive-infinity))
+   (cond ((zerop arg) (negative-infinity))
+	 ((minusp arg) (nan))
 	 (t (log arg)))))
 
 (set-ensured
  math.obj "round"
- (math-function (arg :minf :-Inf :inf :Inf)
+ (math-function (arg :minf (negative-infinity) :inf (positive-infinity))
    (round arg)))
 
 (set-ensured
@@ -384,7 +376,7 @@
  math.obj "sqrt"
  (math-function (arg)
    (let ((res (sqrt arg)))
-     (if (realp res) res :NaN))))
+     (if (realp res) res (nan)))))
 
 (set-ensured
  math.obj "tan"
@@ -393,97 +385,16 @@
 
 (set-ensured
  math.obj "pow"
- (js-function (base exp)
-   (with-asserted-types ((base number)
-			 (exp number))
-     (cond ((or (eq base :NaN) (eq exp :NaN)) :NaN)
-	   ((eq exp :-Inf) 0)
-	   ((and (realp exp) (zerop exp)) 1)
-	   ((or (eq base :Inf) (eq exp :Inf)) :Inf)
-	   ((eq base :-Inf) :-Inf)
-	   (t (coerce (expt base exp) 'double-float))))))
-=======
-(setf (prop math.obj "E") (exp 1))
-(setf (prop math.obj "LN2") (log 2))
-(setf (prop math.obj "LN10") (log 10))
-(setf (prop math.obj "LOG2E") (log (exp 1) 2))
-(setf (prop math.obj "LOG10E") (log (exp 1) 10))
-(setf (prop math.obj "SQRT1_2") (sqrt .5))
-(setf (prop math.obj "SQRT1_2") (sqrt 2))
-(setf (prop math.obj "PI") pi)
-
-(setf (prop math.obj "abs")
-      (math-function (arg :minf (positive-infinity) :inf (positive-infinity))
-	(abs arg)))
-
-(setf (prop math.obj "acos")
-      (math-function (arg)
-	(let ((res (acos arg)))
-	  (if (realp res) res (nan)))))
-
-(setf (prop math.obj "asin")
-      (math-function (arg)
-	(let ((res (asin arg)))
-	  (if (realp res) res (nan)))))
-
-(setf (prop math.obj "atan")
-      (math-function (arg :minf (- (/ pi 2)) :inf (/ pi 2))
-	(atan arg)))
-
-(setf (prop math.obj "atan2")
-      (js-function (y x)
-        (js-funcall (prop math.obj "atan") (!/ y x))))
-
-(setf (prop math.obj "ceil")
-      (math-function (arg :minf (negative-infinity) :inf (positive-infinity))
-	(ceiling arg)))
-
-(setf (prop math.obj "cos")
-      (math-function (arg)
-	(cos arg)))
-
-(setf (prop math.obj "exp")
-      (math-function (arg :minf 0 :inf (positive-infinity))
-	(exp arg)))
-
-(setf (prop math.obj "floor")
-      (math-function (arg :minf (negative-infinity) :inf (positive-infinity))
-	(floor arg)))
-
-(setf (prop math.obj "log")
-      (math-function (arg :inf (positive-infinity))
-	(cond ((zerop arg) (negative-infinity))
-	      ((minusp arg) (nan))
-	      (t (log arg)))))
-
-(setf (prop math.obj "round")
-      (math-function (arg :minf (negative-infinity) :inf (positive-infinity))
-	(round arg)))
-
-(setf (prop math.obj "sin")
-      (math-function (arg)
-	(sin arg)))
-
-(setf (prop math.obj "sqrt")
-      (math-function (arg)
-	(let ((res (sqrt arg)))
-	  (if (realp res) res (nan)))))
-
-(setf (prop math.obj "tan")
-      (math-function (arg)
-	(sin arg)))
-
-(setf (prop math.obj "pow")
       (js-function (base exp)
 	(with-asserted-types ((base number)
 			      (exp number))
 	  (cond ((or (is-nan base) (is-nan exp)) (nan))
 		((eq exp (negative-infinity)) 0)
 		((and (realp exp) (zerop exp)) 1)
-		((or (eq base (positive-infinity)) (eq exp (positive-infinity))) (positive-infinity))
+		((or (eq base (positive-infinity))
+		     (eq exp (positive-infinity))) (positive-infinity))
 		((eq base (negative-infinity)) (negative-infinity))
 		(t (coerce (expt base exp) 'double-float))))))
->>>>>>> e900e596
 
 (defmacro num-comparator (name (gt lt cmp))
   (let ((ls (gensym))
@@ -503,32 +414,21 @@
 ;;NaN breaks <number.ext (and >number.ext) invariant so num-comparator
 ;;is implemented. should be fixed soon
 
-<<<<<<< HEAD
 (set-ensured
  math.obj "max"
  (js-function (&rest args)
-   (reduce #'num.max args :initial-value :-Inf)))
+   (reduce #'num.max args :initial-value (negative-infinity))))
 
 (set-ensured
  math.obj "min"
  (js-function (&rest args)
-   (reduce #'num.min args :initial-value :Inf)))
-=======
-(setf (prop math.obj "max")
-      (js-function (&rest args)
-        (reduce #'num.max args :initial-value (negative-infinity))))
-
-(setf (prop math.obj "min")
-      (js-function (&rest args)
-        (reduce #'num.min args :initial-value (positive-infinity))))
->>>>>>> e900e596
+   (reduce #'num.min args :initial-value (positive-infinity))))
 
 (set-ensured
  math.obj "random"
  (js-function ()
    (random 1.0)))
 ;;
-<<<<<<< HEAD
 (set-ensured
  *global* "print"
  (js-function (arg)
@@ -540,9 +440,11 @@
  (js-function (arg)
    (let ((arg (value arg)))
      (cond ((integerp  arg) arg)
-	   ((or (eq arg :NaN) (eq arg :-Inf) (eq arg :Inf)) arg)
+	   ((or (is-nan arg)
+		(eq arg (negative-infinity))
+		(eq arg (positive-infinity))) arg)
 	   (t (with-asserted-types ((arg string))
-		(or (parse-integer arg :junk-allowed t) :NaN)))))))
+		(or (parse-integer arg :junk-allowed t) (nan))))))))
 
 (set-ensured
  *global* "parseFloat"     ;todo: e.g.'123xx' returns :NaN ...
@@ -553,7 +455,7 @@
 (set-ensured
  *global* "isNaN"
  (js-function (arg)
-   (or (eq arg :NaN) (undefined? arg))))
+   (or (is-nan arg) (undefined? arg))))
 
 ;;
 (set-ensured
@@ -566,39 +468,6 @@
  (js-function (str)
    (with-asserted-types ((str string))
      (compile-eval (translate (parse-js:parse-js-string str))))))
-=======
-(setf (prop *global* "print")
-      (js-function (arg)
-	(if (eq arg :undefined) (format t "~%")
-	    (format t "~A~%" (js-funcall string.ctor arg)))))
-
-(setf (prop *global* "parseInt")
-      (js-function (arg)
-	(let ((arg (value arg)))
-	  (cond ((integerp  arg) arg)
-		((or (is-nan arg) (eq arg (negative-infinity)) (eq arg (positive-infinity))) arg)
-		(t (with-asserted-types ((arg string))
-		     (or (parse-integer arg :junk-allowed t) (nan))))))))
-
-(setf (prop *global* "parseFloat")          ;todo: e.g.'123xx' returns NaN ...
-      (js-function (arg)                    ;instead of 123. replace with regexp
-	(if (js-number? arg) (value arg)
-	    (js-funcall number.ensure arg)))) 
-
-(setf (prop *global* "isNaN")
-      (js-function (arg)
-        (or (is-nan arg) (undefined? arg))))
-
-;;
-(setf (prop *global* "not_implemented")
-      (js-function ()
-	(error "Function not implemented")))
-
-(setf (prop *global* "eval")
-      (js-function (str)
-        (with-asserted-types ((str string))
-          (compile-eval (translate-ast (parse-js:parse-js-string str))))))
->>>>>>> e900e596
 
 (defun lexical-eval (str scope)
   (with-asserted-types ((str string))
@@ -612,4 +481,4 @@
       (dolist (local new-locals) (setf (prop env-obj (symbol-name local)) :undefined))
       (compile-eval (translate-ast parsed)))))
 
-(!include (merge-pathnames "stdlib.js" (asdf:component-pathname (asdf:find-system :js))))+(js-load-file (merge-pathnames "stdlib.js" (asdf:component-pathname (asdf:find-system :js))))