(defpackage :net.svrg.js-system (:use :cl :asdf))
(in-package :net.svrg.js-system)

(defsystem :js
  :depends-on (:parse-js :cl-ppcre)
  :serial t
  :components
  ((:file "packages")
   (:file "utils")
<<<<<<< HEAD
   (:file "reader")
   (:file "jsos")
=======
>>>>>>> e900e596
   (:file "js")
   (:file "runtime")
   (:file "infer")
   (:file "inline-op")
   (:file "translate")
   (:file "stdlib")
   (:file "operators")))<|MERGE_RESOLUTION|>--- conflicted
+++ resolved
@@ -7,11 +7,7 @@
   :components
   ((:file "packages")
    (:file "utils")
-<<<<<<< HEAD
-   (:file "reader")
    (:file "jsos")
-=======
->>>>>>> e900e596
    (:file "js")
    (:file "runtime")
    (:file "infer")
