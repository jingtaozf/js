--- conflicted
+++ resolved
@@ -3,7 +3,6 @@
 (defvar *scope* ())
 (defparameter *label-name* nil)
 
-<<<<<<< HEAD
 (eval-when (:compile-toplevel :load-toplevel :execute)
 (defun %get-attribute (obj attr)
   (if (stringp attr)
@@ -16,18 +15,14 @@
       `(setf (prop obj ,attr) ,val))))
 
 (defmacro lookup-global (name)
-  `(or (prop** ,(%get-attribute *global* name) nil)
-      (error "Undefined variable: ~a" ,name)))
+  (let ((found (gensym)))
+    `(let ((,found (prop** ,(%get-attribute *global* name) :not-found)))
+       (if (eq ,found :not-found)
+	   (error "Undefined variable: ~a" ,name)
+	   ,found))))
 
 (defgeneric lookup-variable (name scope rest))
 (defgeneric set-variable (name valname scope rest))
-=======
-(defun lookup-global (name)
-  (let ((found (prop *global* name :not-found)))
-    (if (eq found :not-found)
-        (error "Undefined variable: ~a" name)
-        found)))
->>>>>>> e900e596
 
 (defmethod lookup-variable (name (scope null) rest)
   (declare (ignore rest))
@@ -38,25 +33,15 @@
 
 (defstruct with-scope var)
 (defmethod lookup-variable (name (scope with-scope) rest)
-<<<<<<< HEAD
-  `(or (prop** ,(%get-attribute (with-scope-var scope) name) nil)
-       ,(lookup-variable name (car rest) (cdr rest))))
+  (let ((found (gensym)))
+    `(let ((,found (prop** ,(%get-attribute (with-scope-var scope) name) :not-found)))
+       (if (eq ,found :not-found)
+	   ,(lookup-variable name (car rest) (cdr rest))
+	   ,found))))
 (defmethod set-variable (name valname (scope with-scope) rest)
-  `(if (prop** ,(%get-attribute (with-scope-var scope) name) nil)
-       ,(%set-attribute (with-scope-var scope) name valname)
-       ,(set-variable name valname (car rest) (cdr rest))))
-=======
-  (let ((temp (gensym)))
-    `(let ((,temp (prop ,(with-scope-var scope) ,name :not-found)))
-       (if (eq ,temp :not-found)
-           ,(lookup-variable name (car rest) (cdr rest))
-           ,temp))))
-       
-(defmethod set-variable (name valname (scope with-scope) rest)
-  `(if (eq (prop ,(with-scope-var scope) ,name :not-found) :not-found)
+  `(if (eq (prop** ,(%get-attribute (with-scope-var scope) name) :not-found) :not-found)
        ,(set-variable name valname (car rest) (cdr rest))
-       (setf (prop ,(with-scope-var scope) ,name) ,valname)))
->>>>>>> e900e596
+       ,(%set-attribute (with-scope-var scope) name valname)))
 
 (defstruct simple-scope vars)
 (defmethod lookup-variable (name (scope simple-scope) rest)
@@ -108,13 +93,8 @@
     (if var
         (funcall (second var))
         (loop :for obj :in (captured-scope-objs scope) :do
-<<<<<<< HEAD
-           (let ((val (prop** (%get-attribute obj name) nil)))
-             (when val (return val)))
-=======
-           (let ((val (prop obj name :not-found)))
+           (let ((val (prop** (%get-attribute obj name) :not-found)))
              (unless (eq val :not-found) (return val)))
->>>>>>> e900e596
            :finally (return (if (captured-scope-next scope)
                                 (lookup-in-captured-scope name (captured-scope-next scope))
                                 (lookup-global name)))))))
@@ -126,13 +106,8 @@
     (if var
         (funcall (third var) value)
         (loop :for obj :in (captured-scope-objs scope) :do
-<<<<<<< HEAD
-           (when (prop** (%get-attribute obj name) nil)
+           (unless (eq (prop** (%get-attribute obj name) :not-found) :not-found)
              (return (%set-attribute obj name value)))
-=======
-           (unless (eq (prop obj name :not-found) :not-found)
-             (return (setf (prop obj name) value)))
->>>>>>> e900e596
            :finally (if (captured-scope-next scope)
                         (set-in-captured-scope name value (captured-scope-next scope))
                         (%set-attribute *global* name value))))))
