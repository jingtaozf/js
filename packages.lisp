--- conflicted
+++ resolved
@@ -1,11 +1,7 @@
 (defpackage :net.svrg.javascript
   (:nicknames :js)
   (:shadow :array)
-<<<<<<< HEAD
-  (:use :cl :parse-js :net.svrg.reader-macro #+sbcl :sb-mop)
-=======
-  (:use :cl :parse-js)
->>>>>>> e900e596
+  (:use :cl :parse-js #+sbcl :sb-mop)
   (:export native-hash
 	   native-function
 	   global-object
